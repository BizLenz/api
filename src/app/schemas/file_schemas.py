--- conflicted
+++ resolved
@@ -2,7 +2,6 @@
 from typing import Optional
 from app.core.config import other_settings
 from datetime import datetime
-<<<<<<< HEAD
 import re
 
 
@@ -173,18 +172,6 @@
     description: Optional[str] = Field(
         None, max_length=500, description="Description of the file"
     )
-=======
-from app.core.config import other_settings
-
-
-class FileUploadRequest(BaseModel):
-    # 파일 테이블 기반 정보 필드
-    user_id: int = Field(..., description="사용자 ID")
-    file_name: str = Field(..., description="업로드할 파일 이름")
-    mime_type: str = Field(..., max_length=100, description="파일 MIME 타입")
-    file_size: int = Field(..., gt=0, description="파일 크기 (바이트 단위)")
-    description: Optional[str] = Field(None, max_length=500, description="파일 설명")
->>>>>>> 57c27445
 
     @field_validator("file_name")
     def validate_file_name(cls, v):
@@ -217,7 +204,6 @@
         if name_part in reserved_names:
             raise ValueError(f"File name contains reserved name: {name_part}")
 
-<<<<<<< HEAD
         if any(ord(c) < 32 or ord(c) == 127 for c in v):
             raise ValueError("File name contains ASCII control characters (0-31, 127).")
 
@@ -226,46 +212,6 @@
         if any(char in special_chars for char in v):
             raise ValueError(
                 f"File name contains special characters: {' '.join(special_chars)}"
-=======
-        # 허용되지 않는 특수문자 체크
-        invalid_chars = ["/", "\\", ":", "*", "?", '"', "<", ">", "|"]
-        if any(char in v for char in invalid_chars):
-            raise ValueError(
-                f"파일 이름에 허용되지 않는 문자가 포함되어 있습니다: {', '.join(invalid_chars)}"
-            )
-
-        # pdf 확장자 체크
-        if not v.lower().endswith(".pdf"):
-            raise ValueError("파일 이름은 반드시 .pdf 확장자로 끝나야 합니다.")
-        # 3. Windows 예약어 검사 (확장자 제외)
-        reserved_names = {
-            "CON",
-            "PRN",
-            "AUX",
-            "NUL",
-            *(f"COM{i}" for i in range(1, 10)),
-            *(f"LPT{i}" for i in range(1, 10)),
-        }
-        name_part = v.split(".")[0].upper()
-        if name_part in reserved_names:
-            raise ValueError(
-                f"파일 이름에 허용되지 않는 예약어가 포함되어 있습니다: {name_part}"
-            )
-
-        # 4. ASCII 제어문자(0-31, 127) 검사
-        if any(ord(c) < 32 or ord(c) == 127 for c in v):
-            raise ValueError(
-                "파일 이름에 ASCII 제어문자(0-31, 127)는 포함될 수 없습니다."
-            )
-
-        # 5. AWS S3에서 특별한 처리가 필요한 문자 검사
-        # 앰퍼샌드(&), 달러($), At(@), 같음(=), 세미콜론(;), 슬래시(/),
-        # 콜론(:), 더하기(+), 공백, 쉼표(,), 물음표(?)는 URL 인코딩 필요 - 여기서는 경고를 던짐
-        special_chars = set("&$@=;/:+ ,?")
-        if any(char in special_chars for char in v):
-            raise ValueError(
-                f"파일 이름에 S3 업로드 시 URL 인코딩이 필요한 문자가 포함되어 있습니다: {' '.join(special_chars)}"
->>>>>>> 57c27445
             )
         return v
 
@@ -278,11 +224,7 @@
         allowed_mime_types = ["application/pdf"]
         if v.lower() not in allowed_mime_types:
             raise ValueError(
-<<<<<<< HEAD
                 f"MIME type is not allowed, allowed types: {', '.join(allowed_mime_types)}"
-=======
-                f"허용되지 않는 MIME 타입입니다. 허용된 타입: {', '.join(allowed_mime_types)}"
->>>>>>> 57c27445
             )
         return v.lower()
 
@@ -291,43 +233,16 @@
         """
         Check for file size
         """
-<<<<<<< HEAD
         # 500MB at maximum
-=======
-        # 최대 500MB 제한
->>>>>>> 57c27445
         max_size = other_settings.max_Size
         if v > max_size:
             max_size_mb = max_size / (1024 * 1024)
             raise ValueError(f"File size cannot exceed {max_size_mb}MB.")
         if v <= 0:
-<<<<<<< HEAD
             raise ValueError("File size must be bigger than 0.")
         return v
 
     class Config:
-=======
-            raise ValueError("파일 크기는 0보다 커야 합니다.")
-
-        return v
-
-    @field_validator("user_id")
-    def validate_user_id(cls, v):
-        """
-        사용자 ID 유효성 검증
-        - 양수 정수만 허용
-        """
-        if not isinstance(v, int) or v <= 0:
-            raise ValueError("사용자 ID는 양수 정수여야 합니다.")
-        return v
-
-    class Config:
-        """
-        Pydantic 모델 설정
-        FastAPI 자동 문서화와 JSON 스키마 생성을 위한 설정
-        """
-
->>>>>>> 57c27445
         schema_extra = {
             "example": {
                 "user_id": None,
@@ -358,26 +273,6 @@
     message: Optional[str] = Field(None, description="Additional message")
     presigned_url: Optional[str] = Field(None, description="S3 presigned URL")
 
-<<<<<<< HEAD
-=======
-    # File 테이블 기반 구조를 반영한 응답 스키마
-    id: int = Field(..., description="파일 ID")
-    user_id: int = Field(..., description="사용자 ID")
-    file_name: str = Field(..., description="업로드된 파일 이름")
-    file_path: str = Field(..., description="S3에 저장된 파일 경로")
-    mime_type: str = Field(..., description="파일 MIME 타입")
-    file_size: int = Field(..., description="파일 크기 (바이트 단위)")
-    created_at: datetime = Field(..., description="파일 업로드 시간")
-    updated_at: datetime = Field(..., description="파일 정보 수정 시간")
-
-    # 추가적인 메타데이터 필드
-    success: bool = Field(..., description="업로드 성공 여부")
-    message: Optional[str] = Field(None, description="추가 메시지")
-    presigned_url: Optional[str] = Field(
-        None, description="S3에서 파일에 접근할 수 있는 사전 서명된 URL"
-    )
-
->>>>>>> 57c27445
     class Config:
         orm_mode = True
         schema_extra = {
@@ -401,10 +296,6 @@
     """
     Pydantic model for file list response
     """
-<<<<<<< HEAD
-=======
-
->>>>>>> 57c27445
     id: int
     file_name: str
     file_size: int
@@ -419,29 +310,17 @@
     """
     Pydantic model for file upload error response
     """
-<<<<<<< HEAD
     success: bool = Field(False, description="Upload error")
     error_code: str = Field(..., description="Error code")
     error_message: str = Field(..., description="Error message")
     details: Optional[dict] = Field(None, description="Error details")
-=======
-
-    success: bool = Field(False, description="업로드 실패 표시")
-    error_code: str = Field(..., description="에러 코드")
-    error_message: str = Field(..., description="에러 메시지")
-    details: Optional[dict] = Field(None, description="상세 에러 정보")
->>>>>>> 57c27445
 
     class Config:
         schema_extra = {
             "example": {
                 "success": False,
                 "error_code": "FILE_SIZE_EXCEEDED",
-<<<<<<< HEAD
                 "error_message": "File size exceeded the maximum allowed size.",
-=======
-                "error_message": "파일 크기가 50MB를 초과했습니다",
->>>>>>> 57c27445
                 "details": {"max_size": "50MB", "uploaded_size": "75MB"},
             }
         }