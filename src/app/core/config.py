--- conflicted
+++ resolved
@@ -1,81 +1,5 @@
 # src/app/core/config.py
-<<<<<<< HEAD
-from pydantic import Field
-=======
-<<<<<<< HEAD
-from pydantic import Field
-from pydantic_settings import BaseSettings
-from typing import Literal
 
-class Settings(BaseSettings):
-    """환경 변수 기반 설정 클래스
-    로컬 개발, 스테이징, 프로덕션 환경을 구분하여 관리
-    """
-    
-    # 프로젝트 기본 정보
-    project_name: str = "BizLenz"
-    version: str = "1.0.0"
-    environment: str = Field(default="development", env="ENVIRONMENT")
-    debug: bool = Field(default=True, env="DEBUG")
-    
-    # 수정: 데이터베이스 설정 (Alembic 오류 해결용 기본값 추가)
-    db_user: str = Field(default="postgres", env="DB_USER")
-    db_password: str = Field(default="", env="DB_PASSWORD") 
-    db_host: str = Field(default="localhost", env="DB_HOST")
-    db_port: int = Field(default=5432, env="DB_PORT")
-    db_name: str = Field(default="postgres", env="DB_NAME")
-    
-    # 수정: AWS 기본 설정 (PR 리뷰 반영 - Optional[str] 유지하되 Field 수정)
-    aws_access_key_id: str | None = Field(default=None, env="AWS_ACCESS_KEY_ID")
-    aws_secret_access_key: str | None = Field(default=None, env="AWS_SECRET_ACCESS_KEY")
-    aws_region: str | None = Field(default="ap-northeast-2", env="AWS_REGION")
-    aws_account_id: str | None = Field(default=None, env="AWS_ACCOUNT_ID")
-    
-    # AWS API Gateway 설정
-    api_gateway_url: str | None = Field(default=None, env="API_GATEWAY_URL")
-    api_gateway_stage: str = Field(default="dev", env="API_GATEWAY_STAGE")  # dev, staging, prod
-    api_gateway_api_key: str | None = Field(default=None, env="API_GATEWAY_API_KEY")
-    
-    # API Gateway 요청 제한 설정
-    api_gateway_throttle_burst_limit: int = Field(default=1000, env="API_THROTTLE_BURST")  # 버스트 제한
-    api_gateway_throttle_rate_limit: int = Field(default=500, env="API_THROTTLE_RATE")  # 초당 요청 수 제한
-    
-    # API Gateway CORS 설정
-    api_cors_allow_credentials: bool = Field(default=True, env="API_CORS_ALLOW_CREDENTIALS")
-    api_cors_max_age: int = Field(default=86400, env="API_CORS_MAX_AGE")  # 24시간
-    
-    # AWS S3 설정
-    s3_bucket_name: str = Field(default="bizlenz-files", env="S3_BUCKET_NAME")
-    s3_upload_folder: str = Field(default="uploads", env="S3_UPLOAD_FOLDER")
-    s3_processed_folder: str = Field(default="processed", env="S3_PROCESSED_FOLDER")
-    s3_temp_folder: str = Field(default="temp", env="S3_TEMP_FOLDER")
-    s3_max_file_size: int = Field(default=50 * 1024 * 1024, env="S3_MAX_FILE_SIZE")  # 50MB
-    
-    # S3 Pre-signed URL 설정
-    presigned_url_expiration: int = Field(3600, env="PRESIGNED_URL_EXPIRATION")  # 1시간
-    presigned_url_method: Literal["GET", "PUT", "POST"] = Field("GET", env="PRESIGNED_URL_METHOD")
-    
-    # 🔧 수정: Config 클래스 (Pydantic 오류 해결)
-    class Config:
-        env_file = ".env"
-        env_file_encoding = "utf-8"
-        case_sensitive = False  # 🔧 변경: 대소문자 구분 안함
-        extra = "ignore"        # 🔧 추가: 추가 필드 무시 (ValidationError 방지)
-
-class OtherSettings(BaseSettings):
-    """
-    다른 설정을 위한 클래스
-    필요에 따라 추가적인 설정을 여기에 정의할 수 있습니다.
-    """
-    max_Size: int = 50 * 1024 * 1024
-    
-
-# 전역 설정 인스턴스
-settings = Settings()
-othersettings = OtherSettings()
-=======
-
->>>>>>> 98788b66
 from pydantic_settings import BaseSettings
 from typing import Literal
 
@@ -142,17 +66,6 @@
     max_Size = 50 * 1024 * 1024
     
 
-<<<<<<< HEAD
 # 전역 설정 인스턴스
 settings = Settings()
-othersettings = OtherSettings()
-=======
-# ✅ 즉시 생성 제거
-# settings = Settings()
-
-
-# ✅ 지연 생성 방식으로 대체
-def get_settings():
-    return Settings()
->>>>>>> d8f36259897a5fbeb61373e36cb592536ec5bbdd
->>>>>>> 98788b66
+othersettings = OtherSettings()