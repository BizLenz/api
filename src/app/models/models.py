--- conflicted
+++ resolved
@@ -23,15 +23,6 @@
 # -----------------------
 class User(Base):
     __tablename__ = "users"
-<<<<<<< HEAD
-    
-    id = Column(String(255), primary_key=True, comment="Cognito Sub (서비스 내부 고유 ID)")
-    created_at = Column(TIMESTAMP(timezone=True), server_default=func.now(), comment="서비스 프로필 생성 일시")
-    updated_at = Column(TIMESTAMP(timezone=True), server_default=func.now(), onupdate=func.now(), comment="프로필 수정 일시")
-    
-    __table_args__ = (
-        Index('idx_users_created_at', 'created_at'),
-=======
 
     id = Column(
         Integer, primary_key=True, autoincrement=True, comment="서비스 내부 고유 ID"
@@ -56,7 +47,6 @@
         Index("idx_users_token_usage", "total_token_usage"),
         Index("idx_users_created_at", "created_at"),
         CheckConstraint("total_token_usage >= 0", name="ck_users_token_usage_positive"),
->>>>>>> d320358a
     )
 
     business_plans = relationship(
@@ -69,11 +59,6 @@
 # -----------------------
 class BusinessPlan(Base):
     __tablename__ = "business_plans"
-<<<<<<< HEAD
-    
-    id = Column(Integer, primary_key=True, autoincrement=True, comment="사업계획서 고유 ID")
-    user_id = Column(String(255), ForeignKey("users.id", ondelete="CASCADE"), nullable=False, comment="업로더 사용자")
-=======
 
     id = Column(
         Integer, primary_key=True, autoincrement=True, comment="사업계획서 고유 ID"
@@ -84,7 +69,6 @@
         nullable=False,
         comment="업로더 사용자",
     )
->>>>>>> d320358a
     file_name = Column(String(255), nullable=False, comment="원본 파일명")
     file_path = Column(String(500), nullable=False, comment="스토리지 내 저장 경로")
     file_size = Column(BigInteger, comment="바이트 단위 파일 크기")
@@ -109,11 +93,7 @@
     latest_job_id = Column(
         Integer,
         ForeignKey("analysis_jobs.id", ondelete="SET NULL"),
-<<<<<<< HEAD
-        comment="가장 최근 분석 작업 ID (상태 조회용)"
-=======
         comment="가장 최근 분석 작업 ID",
->>>>>>> d320358a
     )
 
     __table_args__ = (
