from fastapi import APIRouter, HTTPException, Query, Depends, status
from sqlalchemy.orm import Session
from sqlalchemy import desc
from typing import Optional, Dict, Any
from botocore.exceptions import ClientError, BotoCoreError
from uuid import uuid4
from app.crud.file_metadata import create_business_plan
from app.core.config import settings
from app.database import get_db
from app.core.security import require_scope, get_claims
from app.core.exceptions import to_http_exception
from app.crud.user import get_or_create_user
from app.models import BusinessPlan
import boto3

from app.schemas.file_schemas import PresignedUrlRequest, FileMetadataSaveRequest

# bizlenz/read scope is always a must
files = APIRouter(dependencies=[Depends(require_scope("bizlenz/read"))])

s3_client = boto3.client(
    "s3",
    aws_access_key_id=settings.aws_access_key_id,
    aws_secret_access_key=settings.aws_secret_access_key,
    region_name=settings.aws_region,
)


def is_admin(claims: Dict[str, Any]) -> bool:
    """Check for admin group"""
    groups = claims.get("cognito:groups", [])
    return "admin" in groups or "administrators" in groups


def get_user_by_cognito_sub(db: Session, cognito_sub: str) -> str:
    """cognito_sub를 그대로 user_id로 사용"""
    get_or_create_user(db, cognito_sub=cognito_sub)
    return cognito_sub


def get_current_user_id(claims: Dict[str, Any]) -> str:
    """Get user ID(sub) from JWT claims"""
    cognito_sub = claims.get("sub")
    if not cognito_sub:
        raise HTTPException(
            status_code=status.HTTP_400_BAD_REQUEST,
            detail="User ID not found in token claims",
        )
    return cognito_sub


def serialize_business_plan(file: BusinessPlan) -> dict:
    """BusinessPlan ORM object -> dict"""
    return {
        "id": file.id,
        "file_name": file.file_name,
        "file_path": file.file_path,
        "mime_type": file.mime_type,
        "file_size": file.file_size,
        "status": file.status,
        "created_at": file.created_at.isoformat() if file.created_at else None,
        "updated_at": file.updated_at.isoformat() if file.updated_at else None,
        "latest_job_id": file.latest_job_id,
    }


#####################################
# Start of Upload-related endpoints #
#####################################


@files.post("/upload", response_model=dict)
def upload(
    file_details: PresignedUrlRequest,
    claims: Dict[str, Any] = Depends(require_scope("bizlenz/write")),
):
    """Make presigned URL for file upload"""
    try:
        user_id = get_current_user_id(claims)

        s3_object_key_basename = f"{uuid4()}_{file_details.file_name}"
        s3_full_key = f"{settings.s3_upload_folder}/{s3_object_key_basename}"

        params = {
            "Bucket": settings.s3_bucket_name,
            "Key": s3_full_key,
            "ContentType": file_details.mime_type,
        }

        url = s3_client.generate_presigned_url(
            "put_object",
            Params=params,
            ExpiresIn=300,
        )

        return {
            "user_id": user_id,
            "file_name": file_details.file_name,
            "mime_type": file_details.mime_type,
            "file_size": file_details.file_size,
            "success": True,
            "message": "Presigned URL generated successfully",
            "presigned_url": url,
<<<<<<< HEAD
=======
            "key": s3_full_key,
            "file_url": f"https://{settings.s3_bucket_name}.s3.amazonaws.com/{s3_full_key}",
>>>>>>> 3ac5bc67
        }
    except (ClientError, BotoCoreError, Exception) as err:
        raise to_http_exception(err)


@files.post("/upload/metadata", response_model=dict)
def save_file_metadata(
    metadata: FileMetadataSaveRequest,
    db: Session = Depends(get_db),
    claims: Dict[str, Any] = Depends(require_scope("bizlenz/write")),
):
    """Upload to S3(/upload) -> save metadata to DB"""
    try:
        if not metadata.s3_key:
            raise HTTPException(
                status_code=status.HTTP_400_BAD_REQUEST,
                detail="S3 object key (s3_key) is required for metadata saving.",
            )
        if not metadata.s3_file_url:
            raise HTTPException(
                status_code=status.HTTP_400_BAD_REQUEST,
                detail="S3 file URL (s3_file_url) is required for metadata saving.",
            )

        user_id = get_user_by_cognito_sub(db, get_current_user_id(claims))
        db_business_plan = create_business_plan(db, metadata, user_id=user_id)

        return {
            "success": True,
            "message": "File metadata saved successfully",
            "file_id": db_business_plan.id,
            "user_id": user_id,
            "status": "pending",
            "created_at": db_business_plan.created_at.isoformat()
            if db_business_plan.created_at
            else None,
            "updated_at": db_business_plan.updated_at.isoformat()
            if db_business_plan.updated_at
            else None,
        }
    except HTTPException as e:
        raise e
    except Exception as e:
        print(f"Error saving business plan metadata: {str(e)}")
        raise HTTPException(
            status_code=500, detail=f"Error saving file metadata: {str(e)}"
        )


#####################################
# End of Upload-related endpoints   #
#####################################

#####################################
# Start of Search-related endpoints #
#####################################


@files.get("/search", response_model=dict)
def search_my_files(
    keywords: Optional[str] = Query(None, description="Keyword for searching files"),
    status_filter: Optional[str] = Query(
        None, description="상태 필터 (pending, processing, completed, failed)"
    ),
    limit: int = Query(50, ge=1, le=100, description="Number of files to search for"),
    db: Session = Depends(get_db),
    claims: Dict[str, Any] = Depends(get_claims),
):
    """Search user's files"""
    user_id = get_current_user_id(claims)

    query = db.query(BusinessPlan).filter(BusinessPlan.user_id == user_id)

    if keywords:
        query = query.filter(BusinessPlan.file_name.ilike(f"%{keywords}%"))

    if status_filter:
        if status_filter not in ["pending", "processing", "completed", "failed"]:
            raise HTTPException(
                status_code=status.HTTP_400_BAD_REQUEST, detail="Invalid status filter"
            )
        query = query.filter(BusinessPlan.status == status_filter)

    _files = query.order_by(desc(BusinessPlan.created_at)).limit(limit).all()

    return {
        "success": True,
        "results": [serialize_business_plan(_file) for _file in _files],
    }


@files.get("/", response_model=dict)
def get_my_files(
    limit: int = Query(50, ge=1, le=100, description="조회할 파일 수"),
    offset: int = Query(0, ge=0, description="시작 위치 (페이지네이션)"),
    db: Session = Depends(get_db),
    claims: Dict[str, Any] = Depends(get_claims),
):
    """Search all files uploaded by the user (최신순)"""
    user_id = get_current_user_id(claims)

    _files = (
        db.query(BusinessPlan)
        .filter(BusinessPlan.user_id == user_id)
        .order_by(desc(BusinessPlan.created_at))
        .limit(limit)
        .offset(offset)
        .all()
    )

    return {
        "success": True,
        "results": [serialize_business_plan(_file) for _file in _files],
    }


#####################################
# End of Search-related endpoints   #
#####################################


@files.delete("/{file_id}")
def delete_file(
    file_id: int,
    db: Session = Depends(get_db),
    claims: Dict[str, Any] = Depends(require_scope("bizlenz/write")),
):
    """Delete file, both in S3 and DB"""
    user_id = get_current_user_id(claims)

    try:
        file = db.query(BusinessPlan).filter(BusinessPlan.id == file_id).first()

        if not file:
            raise HTTPException(status_code=404, detail="File not found")

        if file.user_id != user_id and not is_admin(claims):
            raise HTTPException(
                status_code=403,
                detail="Permission denied: You can only delete your own files",
            )

        if file.file_path:
            s3_key = file.file_path.split(
                f"{settings.s3_bucket_name}.s3.amazonaws.com/"
            )[-1]
            s3_client.delete_object(Bucket=settings.s3_bucket_name, Key=s3_key)

        db.delete(file)
        db.commit()

        return {
            "success": True,
            "message": "File deleted successfully",
            "deleted_file_id": file_id,
        }

    except (ClientError, BotoCoreError) as s3_error:
        db.rollback()
        print(f"S3 deletion failed: {s3_error}")
        raise HTTPException(
            status_code=500, detail="File deletion failed: S3 error occurred"
        )
    except HTTPException as e:
        db.rollback()
        raise e
    except Exception as e:
        db.rollback()
        print(f"Database deletion failed: {str(e)}")
        raise HTTPException(status_code=500, detail=f"Error deleting file: {str(e)}")


@files.get("/{file_id}/download", response_model=dict)
def download_file(
    file_id: int,
    db: Session = Depends(get_db),
    claims: Dict[str, Any] = Depends(get_claims),
):
    """Download the file"""
    user_id = get_current_user_id(claims)

    try:
        _file = (
            db.query(BusinessPlan)
            .filter(BusinessPlan.id == file_id, BusinessPlan.user_id == user_id)
            .first()
        )

        if not _file:
            raise HTTPException(
                status_code=404, detail="File not found or access denied"
            )

        if not _file.file_path:
            raise HTTPException(status_code=404, detail="File path not found")

        try:
            s3_key = _file.file_path.split(
                f"{settings.s3_bucket_name}.s3.amazonaws.com/"
            )[-1]
            presigned_url = s3_client.generate_presigned_url(
                "get_object",
                Params={"Bucket": settings.s3_bucket_name, "Key": s3_key},
                ExpiresIn=300,
            )

            return {
                "success": True,
                "file_id": file_id,
                "file_name": _file.file_name,
                "presigned_url": presigned_url,
            }

        except Exception as s3_error:
            print(f"S3 presigned URL generation failed: {s3_error}")
            raise HTTPException(
                status_code=500, detail="Failed to generate download URL"
            )

    except HTTPException as e:
        raise e
    except Exception as e:
        raise HTTPException(
            status_code=500, detail=f"Error preparing file download: {str(e)}"
        )


#####################################
# Start of Admin-related endpoints #
#####################################


@files.get("/admin/all", response_model=dict)
def get_all_files_admin(
    db: Session = Depends(get_db),
    claims: Dict[str, Any] = Depends(get_claims),
    limit: int = Query(100, ge=1, le=500, description="조회할 파일 수"),
    offset: int = Query(0, ge=0, description="시작 위치"),
):
    """Get ALL files"""
    if not is_admin(claims):
        raise HTTPException(status_code=403, detail="Admin access required")

    try:
        _files = (
            db.query(BusinessPlan)
            .order_by(desc(BusinessPlan.created_at))
            .limit(limit)
            .offset(offset)
            .all()
        )

        return {
            "success": True,
            "results": [
                {
                    "id": file.id,
                    "file_name": file.file_name,
                    "status": file.status,
                    "file_size": file.file_size,
                    "mime_type": file.mime_type,
                    "created_at": file.created_at.isoformat()
                    if file.created_at
                    else None,
                    "user_id": file.user_id,
                    "latest_job_id": file.latest_job_id,
                }
                for file in _files
            ],
        }
    except Exception as e:
        raise HTTPException(
            status_code=500, detail=f"Error retrieving all files: {str(e)}"
        )


@files.get("/admin/search", response_model=dict)
def search_all_files_admin(
    keywords: Optional[str] = Query(None, description="Keyboard to search for"),
    user_id: Optional[str] = Query(None, description="Filter for a specific user id"),
    status_filter: Optional[str] = Query(
        None, description="Filter for a specific status"
    ),
    db: Session = Depends(get_db),
    claims: Dict[str, Any] = Depends(get_claims),
    limit: int = Query(100, ge=1, le=500, description="Number of files to search for"),
):
    """Search ALL files"""
    if not is_admin(claims):
        raise HTTPException(status_code=403, detail="Admin access required")

    try:
        query = db.query(BusinessPlan)

        if keywords:
            query = query.filter(BusinessPlan.file_name.ilike(f"%{keywords}%"))

        if user_id:
            query = query.filter(BusinessPlan.user_id == user_id)

        if status_filter:
            if status_filter not in ["pending", "processing", "completed", "failed"]:
                raise HTTPException(
                    status_code=status.HTTP_400_BAD_REQUEST,
                    detail="Invalid status filter",
                )
            query = query.filter(BusinessPlan.status == status_filter)

        _files = query.order_by(desc(BusinessPlan.created_at)).limit(limit).all()

        return {
            "success": True,
            "results": [
                {
                    "id": file.id,
                    "file_name": file.file_name,
                    "status": file.status,
                    "file_size": file.file_size,
                    "mime_type": file.mime_type,
                    "created_at": file.created_at.isoformat()
                    if file.created_at
                    else None,
                    "user_id": file.user_id,
                    "latest_job_id": file.latest_job_id,
                }
                for file in _files
            ],
        }
    except HTTPException as e:
        raise e
    except Exception as e:
        raise HTTPException(status_code=500, detail=f"Error searching files: {str(e)}")<|MERGE_RESOLUTION|>--- conflicted
+++ resolved
@@ -101,11 +101,8 @@
             "success": True,
             "message": "Presigned URL generated successfully",
             "presigned_url": url,
-<<<<<<< HEAD
-=======
             "key": s3_full_key,
             "file_url": f"https://{settings.s3_bucket_name}.s3.amazonaws.com/{s3_full_key}",
->>>>>>> 3ac5bc67
         }
     except (ClientError, BotoCoreError, Exception) as err:
         raise to_http_exception(err)
